--- conflicted
+++ resolved
@@ -105,13 +105,9 @@
     "move to top": "Move to top of list",
     "move to bottom": "Move to bottom of list",
     "toggle expand": "Toggle-expand highlighted item",
-<<<<<<< HEAD
-    "toggle expand recursive": "Toggle-expand highlighted item and all its children",
-=======
     "toggle expand recursive": (
-        "Toggle-expand highlighted item and all it's children"
+        "Toggle-expand highlighted item and all its children"
     ),
->>>>>>> 702ea9b6
     "toggle expand parent": "Toggle-expand parent item",
     "remove item": "Remove highlighted node",
     "add sibling": "Add sibling todo/workspace",
@@ -127,12 +123,8 @@
     "edit recurrence": "Edit recurrence for todo**",
     "increase urgency": "Increase urgency**",
     "decrease urgency": "Decrease urgency**",
-<<<<<<< HEAD
     "switch date style": "Switch due from date or time remaining",
-=======
-    "switch date style": "Switch due from date or time remaining ",
-    "quit": "Exit / Quit the applicaiton using Control key combo",
->>>>>>> 702ea9b6
+    "quit": "Exit / Quit the application using Control key combo",
 }
 
 NORMAL_NB = [
